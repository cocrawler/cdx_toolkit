name: CI

<<<<<<< HEAD
on: workflow_dispatch
# Disabled for this feature
# on:
#   # runtime is erratic and up to an hour
#   push:
#     branches:
#     - main
#   pull_request:
#     branches:
#     - main
=======
on:
  push:
    branches:
    - main
  pull_request:
    branches:
    - main
>>>>>>> b1fea6c1

jobs:
  unit-tests:
    runs-on: ${{ matrix.os }}
    strategy:
      fail-fast: true
      matrix:
        python-version: [
          '3.8', '3.9', '3.10', '3.11', '3.12', '3.13'
        ]
        os: [ubuntu-latest]
        EXTRA: [false]  # used to force includes to get included
        include:
          - python-version: '3.8'
            os: ubuntu-22.04  # oldest version on github actions
            EXTRA: true
          - python-version: '3.13'
            os: ubuntu-latest
            env:
              LOGLEVEL=DEBUG
            EXTRA: true
          - python-version: '3.13'
            os: macos-latest
            EXTRA: true
          - python-version: '3.13'
            os: windows-latest
            EXTRA: true

    steps:
      - name: checkout
        uses: actions/checkout@v4

      - name: Set up Python ${{ matrix.python-version }}
        uses: actions/setup-python@v5
        with:
          python-version: ${{ matrix.python-version }}

      - name: Get Runner IP
        run: |
          echo "Runner IP: $(curl -s https://ipinfo.io/ip)"

      - name: Install setuptools on python 3.12+
        # apparently this is a quirk of Github action runners?
        if: ${{ matrix.python-version >= '3.12' }}
        run: |
          pip install setuptools

      - name: Install cdx_toolkit
        run: pip install .[test]

      - name: Run tests
        run: |
          make test_coverage

      - name: Upload coverage to Codecov
        uses: codecov/codecov-action@v4
        with:
          token: ${{ secrets.CODECOV_TOKEN }}<|MERGE_RESOLUTION|>--- conflicted
+++ resolved
@@ -1,17 +1,5 @@
 name: CI
 
-<<<<<<< HEAD
-on: workflow_dispatch
-# Disabled for this feature
-# on:
-#   # runtime is erratic and up to an hour
-#   push:
-#     branches:
-#     - main
-#   pull_request:
-#     branches:
-#     - main
-=======
 on:
   push:
     branches:
@@ -19,7 +7,6 @@
   pull_request:
     branches:
     - main
->>>>>>> b1fea6c1
 
 jobs:
   unit-tests:
