#!/usr/bin/env python

from os import path

from setuptools import setup


packages = [
    'cdx_toolkit',
]

<<<<<<< HEAD
requires = ['requests', 'warcio', 'pyathena']
=======
# remember: keep requires synchronized with requirements.txt
requires = ['requests', 'warcio']
>>>>>>> 6afbafdd

test_requirements = ['pytest', 'pytest-cov', 'coveralls']

package_requirements = ['twine', 'setuptools', 'setuptools-scm']

extras_require = {
    'test': test_requirements,  # setup no longer tests, so make them an extra
    'package': package_requirements,
}

scripts = ['scripts/cdx_size', 'scripts/cdx_iter']

this_directory = path.abspath(path.dirname(__file__))
with open(path.join(this_directory, 'README.md'), encoding='utf-8') as f:
    description = f.read()

setup(
    name='cdx_toolkit',
    use_scm_version=True,
    description='A toolkit for working with CDX indices',
    long_description=description,
    long_description_content_type='text/markdown',
    author='Greg Lindahl and others',
    author_email='lindahl@pbm.com',
    url='https://github.com/cocrawler/cdx_toolkit',
    packages=packages,
    python_requires=">=3.5.*",
    extras_require=extras_require,
    setup_requires=['setuptools-scm<6'],
    install_requires=requires,
    entry_points='''
        [console_scripts]
        cdxt = cdx_toolkit.cli:main
        ccathena = cdx_toolkit.cli:main_athena
    ''',
    scripts=scripts,
    license='Apache 2.0',
    classifiers=[
        'Development Status :: 4 - Beta',
        'Environment :: Console',
        'Operating System :: POSIX :: Linux',
        'Environment :: MacOS X',
        'Intended Audience :: Information Technology',
        'Intended Audience :: Developers',
        'Natural Language :: English',
        'License :: OSI Approved :: Apache Software License',
        'Programming Language :: Python',
        #'Programming Language :: Python :: 3.5',  # setuptools-scm problem
        'Programming Language :: Python :: 3.6',
        'Programming Language :: Python :: 3.7',
        'Programming Language :: Python :: 3.8',
        'Programming Language :: Python :: 3.9',
        'Programming Language :: Python :: 3 :: Only',
    ],
)<|MERGE_RESOLUTION|>--- conflicted
+++ resolved
@@ -9,12 +9,8 @@
     'cdx_toolkit',
 ]
 
-<<<<<<< HEAD
-requires = ['requests', 'warcio', 'pyathena']
-=======
 # remember: keep requires synchronized with requirements.txt
 requires = ['requests', 'warcio']
->>>>>>> 6afbafdd
 
 test_requirements = ['pytest', 'pytest-cov', 'coveralls']
 
