--- conflicted
+++ resolved
@@ -12,11 +12,7 @@
 # remember: keep requires synchronized with requirements.txt
 requires = ['requests', 'warcio']
 
-<<<<<<< HEAD
-test_requirements = ['pytest', 'pytest-cov', 'flake8']
-=======
-test_requirements = ['pytest', 'pytest-cov', 'responses']
->>>>>>> b3156ed9
+test_requirements = ['pytest', 'pytest-cov', 'flake8', 'responses']
 
 package_requirements = ['twine', 'setuptools', 'setuptools-scm']
 
